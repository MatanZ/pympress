#       pixbufcache.py
#
#       Copyright 2010 Thomas Jost <thomas.jost@gmail.com>
#
#       This program is free software; you can redistribute it and/or modify
#       it under the terms of the GNU General Public License as published by
#       the Free Software Foundation; either version 2 of the License, or
#       (at your option) any later version.
#
#       This program is distributed in the hope that it will be useful,
#       but WITHOUT ANY WARRANTY; without even the implied warranty of
#       MERCHANTABILITY or FITNESS FOR A PARTICULAR PURPOSE.  See the
#       GNU General Public License for more details.
#
#       You should have received a copy of the GNU General Public License
#       along with this program; if not, write to the Free Software
#       Foundation, Inc., 51 Franklin Street, Fifth Floor, Boston,
#       MA 02110-1301, USA.

"""
:mod:`pympress.pixbufcache` -- pages prerendering and caching
-------------------------------------------------------------

This modules contains stuff needed for caching pages and prerendering them. This
is done by the :class:`~pympress.pixbufcache.PixbufCache` class, using several
dictionaries of :class:`gtk.gdk.Pixbuf` for storing rendered pages.

When used, the prerendering is done asynchronously in another thread.

.. warning:: The prerendering code is currently quite dumb and does exactly what
   it is told to do by the :class:`~pympress.ui.UI` class. So if told to eat all
   the memory by prerendering all the pages in a 1000+ pages PDF document, it
   *will* do so. A future version may however include some mechanism to limit
   the memory consumption. But for now, be careful with the size of your
   documents.
"""

import Queue
import threading
import time

import pygtk
pygtk.require('2.0')
import gtk

class PixbufCache:
    """Pages caching and prerendering made (almost) easy."""

    #: The actual cache. It is a dictionary of dictionaries: its keys are widget
    #: names and its values are dictionaries whose keys are page numbers and
    #: values are instances of :class:`gtk.gdk.Pixbuf`.
    pixbuf_cache = {}

    #: Size of the different managed widgets, as a dictionary of tuples
    pixbuf_size = {}

    #: Type of managed widget to display for general PDF, or double-side PDF
    #: with notes. It is a dictionary of values: widget name - key; type - value
    #: 0 - general PDF
    #: 1 - content (left side) of double-side PDF
    #: 2 - notes (right side) of double-side PDF
    pixbuf_type = {}

    #: Dictionary of :class:`~threading.Lock`\ s used for managing conccurent
    #: accesses to :attr:`pixbuf_cache`, :attr:`pixbuf_size`, and :attr:`jobs`.
    locks = {}

    #: Dictionaries of the prerendering threads.
    threads = {}

    #: Dictionaries of :class:`~Queue.Queue`\ s used to store what has to
    #: be prerendered by each thread.
    jobs = {}

    #: The current :class:`~pympress.document.Document`.
    doc = None

    #: :class:`~threading.Lock` used to manage conccurent accesses to
    #: :attr:`doc`.
    doc_lock = None

    def __init__(self, doc):
        """
        :param doc: the current document
        :type  doc: :class:`pympress.document.Document`
        """
        self.doc = doc
        self.doc_lock = threading.Lock()

    def add_widget(self, widget_name, type=0):
        """
        Add a widget to the list of widgets that have to be managed (for caching
        and prerendering).

        This creates new entries for ``widget_name`` in the needed internal data
        structures, and creates a new thread for prerendering pages for this
        widget.

        :param widget_name: string used to identify a widget
        :type  widget_name: string
        """
        self.pixbuf_cache[widget_name] = {}
        self.pixbuf_size[widget_name] = (-1, -1)
        self.pixbuf_type[widget_name] = type
        self.locks[widget_name] = threading.Lock()
        self.threads[widget_name] = threading.Thread(target=self.renderer, args=(widget_name,))
        self.threads[widget_name].daemon = True
        self.jobs[widget_name] = Queue.Queue(0)
        self.threads[widget_name].start()

    def set_widget_type(self, widget_name, type=0):
        """ Set the cache type of specific widget.

        :param widget_name: string used to identify a widget
        :type  widget_name: string
        :param type: cache type of specific widget. the value is 0, 1, or 2
        :param type: integer
        """
        with self.locks[widget_name]:
            if self.pixbuf_type[widget_name] != type :
                self.pixbuf_type[widget_name] = type
                self.pixbuf_cache[widget_name].clear()

    def get_widget_type(self, widget_name):
        """ Get the cache type of specific widget.

        :param widget_name: string used to identify a widget
        :type  widget_name: string
        :return: cache type of specific widget. the value is 0, 1, or 2
        :rtype: integer
        """
        return self.pixbuf_type[widget_name]

    def resize_widget(self, widget_name, width, height):
        """
        Change the size of a registered widget, thus invalidating all the cached pages.

        :param widget_name: name of the widget that is resized
        :type  widget_name: string
        :param width: new width of the widget
        :type  width: integer
        :param height: new height of the widget
        :type  height: integer
        """
        with self.locks[widget_name]:
            if (width, height) != self.pixbuf_size[widget_name]:
                self.pixbuf_cache[widget_name].clear()
                self.pixbuf_size[widget_name] = (width, height)

    def get(self, widget_name, page_nb):
        """
        Fetch a cached, prerendered page for the specified widget.

        :param widget_name: name of the concerned widget
        :type  widget_name: string
        :param page_nb: number of the page to fetch in the cache
        :type  page_nb: integer
        :return: the cached page if available, or ``None`` otherwise
        :rtype: :class:`gtk.gdk.Pixbuf`
        """
        with self.locks[widget_name]:
            pc = self.pixbuf_cache[widget_name]
            if page_nb in pc:
                return pc[page_nb]
            else:
                return None

    def set(self, widget_name, page_nb, val):
        """
        Store a rendered page in the cache.

        :param widget_name: name of the concerned widget
        :type  wdiget_name: string
        :param page_nb: number of the page to store in the cache
        :type  page_nb: integer
        :param val: content to store in the cache
        :type  val: :class:`gtk.gdk.Pixbuf`
        """
        with self.locks[widget_name]:
            pc = self.pixbuf_cache[widget_name]
            pc[page_nb] = val

    def prerender(self, page_nb):
        """
        Queue a page for prerendering.

        The specified page will be prerendered for all the registered widgets.

        :param page_nb: number of the page to be prerendered
        :type  page_nb: integer
        """
        for name in self.jobs:
            self.jobs[name].put(page_nb)

    def renderer(self, widget_name):
        """
        Rendering thread.

        This function is meant to be run in the various prerendering threads. It
        only uses safe ways to access attributes of the
        :class:`~pympress.pixbufcache.PixbufCache` class (i.e. synchronization
        with :class:`~threading.Lock`\ s). It runs infinitely (until the program
        ends) and does the following steps:

        - fetch the number of a page to render from the jobs
          :class:`~Queue.Queue`
        - check if it is not already available in the cache
        - render it in a new :class:`~gtk.gdk.Pixbuf` if necessary
        - store it in the cache if it was not added there since the beginning of
          the process

        .. note:: There is a big huge ``print`` in the middle of this function
           which is used to check if everything works fine. It will be removed
           from the code in the next release unless I forget to do it :)

        :param widget_name: name of the widget handled by this thread
        :type  widget_name: string
        """
        # Give the program some time to start
        time.sleep(5)

        while True:
            # Get something to do
            page_nb = self.jobs[widget_name].get()

            # So we have something to do. The main thread may have something to
            # do too: let it acquire this lock first.
            time.sleep(0.1)
            with self.locks[widget_name]:
                if page_nb in self.pixbuf_cache[widget_name]:
                    # Already in cache
                    continue
                ww, wh = self.pixbuf_size[widget_name]
                type = self.pixbuf_type[widget_name]
            with self.doc_lock:
                page = self.doc.page(page_nb)
                pw, ph = page.get_size(type)

<<<<<<< HEAD
            print "Prerendering page %d for widget %s" % (page_nb+1, widget_name)

            with gtk.gdk.lock:
                # Render to a pixmap
                pixmap = gtk.gdk.Pixmap(None, ww, wh, 24) # FIXME: 24 or 32?
                cr = pixmap.cairo_create()
                cr.set_source_rgb(1, 1, 1)

                scale = min(ww/pw, wh/ph)
                cr.scale(scale, scale)

                cr.rectangle(0, 0, pw, ph)
                cr.fill()
                page.render_cairo(cr)

                # Convert pixmap to pixbuf
                pixbuf = gtk.gdk.Pixbuf(gtk.gdk.COLORSPACE_RGB, False, 8, ww, wh)
                pixbuf.get_from_drawable(pixmap, gtk.gdk.colormap_get_system(),
                                         0, 0, 0, 0, ww, wh)
=======
            #print "Prerendering page %d for widget %s type %d" % (page_nb+1, widget_name, type)
            
            # Render
            pixbuf = gtk.gdk.Pixbuf(gtk.gdk.COLORSPACE_RGB, False, 8, ww, wh)
            scale = min(ww/pw, wh/ph)
            page.render_pixbuf(pixbuf, ww, wh, scale, type)
>>>>>>> 2ebfec52

            # Save if possible and necessary
            with self.locks[widget_name]:
                pc = self.pixbuf_cache[widget_name]
                if (ww, wh) == self.pixbuf_size[widget_name] and not page_nb in pc:
                    pc[page_nb] = pixbuf<|MERGE_RESOLUTION|>--- conflicted
+++ resolved
@@ -54,11 +54,10 @@
     #: Size of the different managed widgets, as a dictionary of tuples
     pixbuf_size = {}
 
-    #: Type of managed widget to display for general PDF, or double-side PDF
-    #: with notes. It is a dictionary of values: widget name - key; type - value
-    #: 0 - general PDF
-    #: 1 - content (left side) of double-side PDF
-    #: 2 - notes (right side) of double-side PDF
+    #: Type of document handled by each widget. It is a dictionary: its keys are
+    #: widget names and its values are document types
+    #: (:const:`~pympress.ui.PDF_REGULAR`, :const:`~pympress.ui.PDF_CONTENT_PAGE`
+    #: or :const:`~pympress.ui.PDF_NOTES_PAGE`).
     pixbuf_type = {}
 
     #: Dictionary of :class:`~threading.Lock`\ s used for managing conccurent
@@ -87,7 +86,7 @@
         self.doc = doc
         self.doc_lock = threading.Lock()
 
-    def add_widget(self, widget_name, type=0):
+    def add_widget(self, widget_name, type):
         """
         Add a widget to the list of widgets that have to be managed (for caching
         and prerendering).
@@ -98,6 +97,8 @@
 
         :param widget_name: string used to identify a widget
         :type  widget_name: string
+        :param type: type of document handled by the widget (see :attr:`pixbuf_type`)
+        :type  type: integer
         """
         self.pixbuf_cache[widget_name] = {}
         self.pixbuf_size[widget_name] = (-1, -1)
@@ -108,13 +109,14 @@
         self.jobs[widget_name] = Queue.Queue(0)
         self.threads[widget_name].start()
 
-    def set_widget_type(self, widget_name, type=0):
-        """ Set the cache type of specific widget.
+    def set_widget_type(self, widget_name, type):
+        """
+        Set the document type of a widget.
 
         :param widget_name: string used to identify a widget
         :type  widget_name: string
-        :param type: cache type of specific widget. the value is 0, 1, or 2
-        :param type: integer
+        :param type: type of document handled by the widget (see :attr:`pixbuf_type`)
+        :type  type: integer
         """
         with self.locks[widget_name]:
             if self.pixbuf_type[widget_name] != type :
@@ -122,11 +124,12 @@
                 self.pixbuf_cache[widget_name].clear()
 
     def get_widget_type(self, widget_name):
-        """ Get the cache type of specific widget.
+        """
+        Get the document type of a widget.
 
         :param widget_name: string used to identify a widget
         :type  widget_name: string
-        :return: cache type of specific widget. the value is 0, 1, or 2
+        :return: type of document handled by the widget (see :attr:`pixbuf_type`)
         :rtype: integer
         """
         return self.pixbuf_type[widget_name]
@@ -236,8 +239,7 @@
                 page = self.doc.page(page_nb)
                 pw, ph = page.get_size(type)
 
-<<<<<<< HEAD
-            print "Prerendering page %d for widget %s" % (page_nb+1, widget_name)
+            print "Prerendering page %d for widget %s type %d" % (page_nb+1, widget_name, type)
 
             with gtk.gdk.lock:
                 # Render to a pixmap
@@ -250,20 +252,12 @@
 
                 cr.rectangle(0, 0, pw, ph)
                 cr.fill()
-                page.render_cairo(cr)
+                page.render_cairo(cr, type)
 
                 # Convert pixmap to pixbuf
                 pixbuf = gtk.gdk.Pixbuf(gtk.gdk.COLORSPACE_RGB, False, 8, ww, wh)
                 pixbuf.get_from_drawable(pixmap, gtk.gdk.colormap_get_system(),
                                          0, 0, 0, 0, ww, wh)
-=======
-            #print "Prerendering page %d for widget %s type %d" % (page_nb+1, widget_name, type)
-            
-            # Render
-            pixbuf = gtk.gdk.Pixbuf(gtk.gdk.COLORSPACE_RGB, False, 8, ww, wh)
-            scale = min(ww/pw, wh/ph)
-            page.render_pixbuf(pixbuf, ww, wh, scale, type)
->>>>>>> 2ebfec52
 
             # Save if possible and necessary
             with self.locks[widget_name]:
